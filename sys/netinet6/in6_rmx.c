--- conflicted
+++ resolved
@@ -178,66 +178,6 @@
 	return (ret);
 }
 
-<<<<<<< HEAD
-struct rtqk_arg {
-	struct rib_head *rh;
-	int mode;
-	int draining;
-	int killed;
-	int found;
-};
-
-=======
->>>>>>> 201b654e
-/*
- * Age old PMTUs.
- */
-struct mtuex_arg {
-	struct rib_head *rh;
-};
-static VNET_DEFINE(struct callout, rtq_mtutimer);
-#define	V_rtq_mtutimer			VNET(rtq_mtutimer)
-
-static int
-in6_mtuexpire(struct rtentry *rt, void *rock)
-{
-
-	if (rt->rt_expire && !(rt->rt_flags & RTF_PROBEMTU)) {
-		if (rt->rt_expire <= time_uptime) {
-			rt->rt_flags |= RTF_PROBEMTU;
-		}
-	}
-
-	return (0);
-}
-
-#define	MTUTIMO_DEFAULT	(60*1)
-
-static void
-in6_mtutimo_setwa(struct rib_head *rh, uint32_t fibum, int af, void *_arg)
-{
-	struct mtuex_arg *arg;
-
-	arg = (struct mtuex_arg *)_arg;
-
-	arg->rh = rh;
-}
-
-static void
-in6_mtutimo(void *rock)
-{
-	CURVNET_SET_QUIET((struct vnet *) rock);
-	struct timeval atv;
-	struct mtuex_arg arg;
-
-	rt_foreach_fib(AF_INET6, in6_mtutimo_setwa, in6_mtuexpire, &arg);
-
-	atv.tv_sec = MTUTIMO_DEFAULT;
-	atv.tv_usec = 0;
-	callout_reset(&V_rtq_mtutimer, tvtohz(&atv), in6_mtutimo, rock);
-	CURVNET_RESTORE();
-}
-
 /*
  * Initialize our routing tree.
  */
@@ -256,11 +196,8 @@
 	rh->rnh_addaddr = in6_addroute;
 	*head = (void *)rh;
 
-	if (V__in6_rt_was_here == 0) {
-		callout_init(&V_rtq_mtutimer, CALLOUT_MPSAFE);
-		in6_mtutimo(curvnet);	/* kick off timeout first time */
+	if (V__in6_rt_was_here == 0)
 		V__in6_rt_was_here = 1;
-	}
 
 	return (1);
 }
