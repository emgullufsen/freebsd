/*-
 * Copyright (C) 1995, 1996, 1997, and 1998 WIDE Project.
 * All rights reserved.
 *
 * Redistribution and use in source and binary forms, with or without
 * modification, are permitted provided that the following conditions
 * are met:
 * 1. Redistributions of source code must retain the above copyright
 *    notice, this list of conditions and the following disclaimer.
 * 2. Redistributions in binary form must reproduce the above copyright
 *    notice, this list of conditions and the following disclaimer in the
 *    documentation and/or other materials provided with the distribution.
 * 3. Neither the name of the project nor the names of its contributors
 *    may be used to endorse or promote products derived from this software
 *    without specific prior written permission.
 *
 * THIS SOFTWARE IS PROVIDED BY THE PROJECT AND CONTRIBUTORS ``AS IS'' AND
 * ANY EXPRESS OR IMPLIED WARRANTIES, INCLUDING, BUT NOT LIMITED TO, THE
 * IMPLIED WARRANTIES OF MERCHANTABILITY AND FITNESS FOR A PARTICULAR PURPOSE
 * ARE DISCLAIMED.  IN NO EVENT SHALL THE PROJECT OR CONTRIBUTORS BE LIABLE
 * FOR ANY DIRECT, INDIRECT, INCIDENTAL, SPECIAL, EXEMPLARY, OR CONSEQUENTIAL
 * DAMAGES (INCLUDING, BUT NOT LIMITED TO, PROCUREMENT OF SUBSTITUTE GOODS
 * OR SERVICES; LOSS OF USE, DATA, OR PROFITS; OR BUSINESS INTERRUPTION)
 * HOWEVER CAUSED AND ON ANY THEORY OF LIABILITY, WHETHER IN CONTRACT, STRICT
 * LIABILITY, OR TORT (INCLUDING NEGLIGENCE OR OTHERWISE) ARISING IN ANY WAY
 * OUT OF THE USE OF THIS SOFTWARE, EVEN IF ADVISED OF THE POSSIBILITY OF
 * SUCH DAMAGE.
 *
 *	$KAME: nd6_nbr.c,v 1.86 2002/01/21 02:33:04 jinmei Exp $
 */

#include <sys/cdefs.h>
__FBSDID("$FreeBSD$");

#include "opt_inet.h"
#include "opt_inet6.h"
#include "opt_ipsec.h"
#include "opt_mpath.h"

#include <sys/param.h>
#include <sys/systm.h>
#include <sys/malloc.h>
#include <sys/lock.h>
#include <sys/rwlock.h>
#include <sys/mbuf.h>
#include <sys/socket.h>
#include <sys/sockio.h>
#include <sys/time.h>
#include <sys/kernel.h>
#include <sys/errno.h>
#include <sys/syslog.h>
#include <sys/queue.h>
#include <sys/callout.h>

#include <net/if.h>
#include <net/if_types.h>
#include <net/if_dl.h>
#include <net/if_var.h>
#include <net/route.h>
#ifdef RADIX_MPATH
#include <net/radix_mpath.h>
#endif

#include <netinet/in.h>
#include <netinet/in_var.h>
#include <net/if_llatbl.h>
#define	L3_ADDR_SIN6(le)	((struct sockaddr_in6 *) L3_ADDR(le))
#include <netinet6/in6_var.h>
#include <netinet6/in6_ifattach.h>
#include <netinet/ip6.h>
#include <netinet6/ip6_var.h>
#include <netinet6/scope6_var.h>
#include <netinet6/nd6.h>
#include <netinet/icmp6.h>
#include <netinet/ip_carp.h>
#include <netinet6/send.h>

#define SDL(s) ((struct sockaddr_dl *)s)

struct dadq;
static struct dadq *nd6_dad_find(struct ifaddr *);
static void nd6_dad_starttimer(struct dadq *, int);
static void nd6_dad_stoptimer(struct dadq *);
static void nd6_dad_timer(struct dadq *);
static void nd6_dad_ns_output(struct dadq *, struct ifaddr *);
static void nd6_dad_ns_input(struct ifaddr *);
static void nd6_dad_na_input(struct ifaddr *);
static void nd6_na_output_fib(struct ifnet *, const struct in6_addr *,
    const struct in6_addr *, u_long, int, struct sockaddr *, u_int);

VNET_DEFINE(int, dad_ignore_ns) = 0;	/* ignore NS in DAD - specwise incorrect*/
VNET_DEFINE(int, dad_maxtry) = 15;	/* max # of *tries* to transmit DAD packet */
#define	V_dad_ignore_ns			VNET(dad_ignore_ns)
#define	V_dad_maxtry			VNET(dad_maxtry)

/*
 * Input a Neighbor Solicitation Message.
 *
 * Based on RFC 2461
 * Based on RFC 2462 (duplicate address detection)
 */
void
nd6_ns_input(struct mbuf *m, int off, int icmp6len)
{
	struct ifnet *ifp = m->m_pkthdr.rcvif;
	struct ip6_hdr *ip6 = mtod(m, struct ip6_hdr *);
	struct nd_neighbor_solicit *nd_ns;
	struct in6_addr saddr6 = ip6->ip6_src;
	struct in6_addr daddr6 = ip6->ip6_dst;
	struct in6_addr taddr6;
	struct in6_addr myaddr6;
	char *lladdr = NULL;
	struct ifaddr *ifa = NULL;
	int lladdrlen = 0;
	int anycast = 0, proxy = 0, tentative = 0;
	int tlladdr;
	int rflag;
	union nd_opts ndopts;
	struct sockaddr_dl proxydl;
	char ip6bufs[INET6_ADDRSTRLEN], ip6bufd[INET6_ADDRSTRLEN];

	rflag = (V_ip6_forwarding) ? ND_NA_FLAG_ROUTER : 0;
	if (ND_IFINFO(ifp)->flags & ND6_IFF_ACCEPT_RTADV && V_ip6_norbit_raif)
		rflag = 0;
#ifndef PULLDOWN_TEST
	IP6_EXTHDR_CHECK(m, off, icmp6len,);
	nd_ns = (struct nd_neighbor_solicit *)((caddr_t)ip6 + off);
#else
	IP6_EXTHDR_GET(nd_ns, struct nd_neighbor_solicit *, m, off, icmp6len);
	if (nd_ns == NULL) {
		ICMP6STAT_INC(icp6s_tooshort);
		return;
	}
#endif
	ip6 = mtod(m, struct ip6_hdr *); /* adjust pointer for safety */
	taddr6 = nd_ns->nd_ns_target;
	if (in6_setscope(&taddr6, ifp, NULL) != 0)
		goto bad;

	if (ip6->ip6_hlim != 255) {
		nd6log((LOG_ERR,
		    "nd6_ns_input: invalid hlim (%d) from %s to %s on %s\n",
		    ip6->ip6_hlim, ip6_sprintf(ip6bufs, &ip6->ip6_src),
		    ip6_sprintf(ip6bufd, &ip6->ip6_dst), if_name(ifp)));
		goto bad;
	}

	if (IN6_IS_ADDR_UNSPECIFIED(&saddr6)) {
		/* dst has to be a solicited node multicast address. */
		if (daddr6.s6_addr16[0] == IPV6_ADDR_INT16_MLL &&
		    /* don't check ifindex portion */
		    daddr6.s6_addr32[1] == 0 &&
		    daddr6.s6_addr32[2] == IPV6_ADDR_INT32_ONE &&
		    daddr6.s6_addr8[12] == 0xff) {
			; /* good */
		} else {
			nd6log((LOG_INFO, "nd6_ns_input: bad DAD packet "
			    "(wrong ip6 dst)\n"));
			goto bad;
		}
	} else if (!V_nd6_onlink_ns_rfc4861) {
		struct sockaddr_in6 src_sa6;

		/*
		 * According to recent IETF discussions, it is not a good idea
		 * to accept a NS from an address which would not be deemed
		 * to be a neighbor otherwise.  This point is expected to be
		 * clarified in future revisions of the specification.
		 */
		bzero(&src_sa6, sizeof(src_sa6));
		src_sa6.sin6_family = AF_INET6;
		src_sa6.sin6_len = sizeof(src_sa6);
		src_sa6.sin6_addr = saddr6;
		if (nd6_is_addr_neighbor(&src_sa6, ifp) == 0) {
			nd6log((LOG_INFO, "nd6_ns_input: "
				"NS packet from non-neighbor\n"));
			goto bad;
		}
	}

	if (IN6_IS_ADDR_MULTICAST(&taddr6)) {
		nd6log((LOG_INFO, "nd6_ns_input: bad NS target (multicast)\n"));
		goto bad;
	}

	icmp6len -= sizeof(*nd_ns);
	nd6_option_init(nd_ns + 1, icmp6len, &ndopts);
	if (nd6_options(&ndopts) < 0) {
		nd6log((LOG_INFO,
		    "nd6_ns_input: invalid ND option, ignored\n"));
		/* nd6_options have incremented stats */
		goto freeit;
	}

	if (ndopts.nd_opts_src_lladdr) {
		lladdr = (char *)(ndopts.nd_opts_src_lladdr + 1);
		lladdrlen = ndopts.nd_opts_src_lladdr->nd_opt_len << 3;
	}

	if (IN6_IS_ADDR_UNSPECIFIED(&ip6->ip6_src) && lladdr) {
		nd6log((LOG_INFO, "nd6_ns_input: bad DAD packet "
		    "(link-layer address option)\n"));
		goto bad;
	}

	/*
	 * Attaching target link-layer address to the NA?
	 * (RFC 2461 7.2.4)
	 *
	 * NS IP dst is unicast/anycast			MUST NOT add
	 * NS IP dst is solicited-node multicast	MUST add
	 *
	 * In implementation, we add target link-layer address by default.
	 * We do not add one in MUST NOT cases.
	 */
	if (!IN6_IS_ADDR_MULTICAST(&daddr6))
		tlladdr = 0;
	else
		tlladdr = 1;

	/*
	 * Target address (taddr6) must be either:
	 * (1) Valid unicast/anycast address for my receiving interface,
	 * (2) Unicast address for which I'm offering proxy service, or
	 * (3) "tentative" address on which DAD is being performed.
	 */
	/* (1) and (3) check. */
	if (ifp->if_carp)
		ifa = (*carp_iamatch6_p)(ifp, &taddr6);
	else
		ifa = (struct ifaddr *)in6ifa_ifpwithaddr(ifp, &taddr6);

	/* (2) check. */
	if (ifa == NULL) {
		struct rtentry *rt;
		struct sockaddr_in6 tsin6;
		int need_proxy;
#ifdef RADIX_MPATH
		struct route_in6 ro;
#endif

		bzero(&tsin6, sizeof tsin6);
		tsin6.sin6_len = sizeof(struct sockaddr_in6);
		tsin6.sin6_family = AF_INET6;
		tsin6.sin6_addr = taddr6;

		/* Always use the default FIB. */
#ifdef RADIX_MPATH
<<<<<<< HEAD
		bzero(&ro, sizeof(ro));
		ro.ro_dst = tsin6;
		rtalloc_mpath_fib((struct route *)&ro, RTF_ANNOUNCE,
=======
		rtalloc_mpath_fib((struct route *)&ro, ntohl(taddr6.s6_addr32[3]),
>>>>>>> b2ba5595
		    RT_DEFAULT_FIB);
		rt = ro.ro_rt;
#else
		rt = in6_rtalloc1((struct sockaddr *)&tsin6, 0, 0,
		    RT_DEFAULT_FIB);
#endif
		need_proxy = (rt && (rt->rt_flags & RTF_ANNOUNCE) != 0 &&
		    rt->rt_gateway->sa_family == AF_LINK);
		if (rt != NULL) {
			/*
			 * Make a copy while we can be sure that rt_gateway
			 * is still stable before unlocking to avoid lock
			 * order problems.  proxydl will only be used if
			 * proxy will be set in the next block.
			 */
			if (need_proxy)
				proxydl = *SDL(rt->rt_gateway);
			RTFREE_LOCKED(rt);
		}
		if (need_proxy) {
			/*
			 * proxy NDP for single entry
			 */
			ifa = (struct ifaddr *)in6ifa_ifpforlinklocal(ifp,
				IN6_IFF_NOTREADY|IN6_IFF_ANYCAST);
			if (ifa)
				proxy = 1;
		}
	}
	if (ifa == NULL) {
		/*
		 * We've got an NS packet, and we don't have that adddress
		 * assigned for us.  We MUST silently ignore it.
		 * See RFC2461 7.2.3.
		 */
		goto freeit;
	}
	myaddr6 = *IFA_IN6(ifa);
	anycast = ((struct in6_ifaddr *)ifa)->ia6_flags & IN6_IFF_ANYCAST;
	tentative = ((struct in6_ifaddr *)ifa)->ia6_flags & IN6_IFF_TENTATIVE;
	if (((struct in6_ifaddr *)ifa)->ia6_flags & IN6_IFF_DUPLICATED)
		goto freeit;

	if (lladdr && ((ifp->if_addrlen + 2 + 7) & ~7) != lladdrlen) {
		nd6log((LOG_INFO, "nd6_ns_input: lladdrlen mismatch for %s "
		    "(if %d, NS packet %d)\n",
		    ip6_sprintf(ip6bufs, &taddr6),
		    ifp->if_addrlen, lladdrlen - 2));
		goto bad;
	}

	if (IN6_ARE_ADDR_EQUAL(&myaddr6, &saddr6)) {
		nd6log((LOG_INFO, "nd6_ns_input: duplicate IP6 address %s\n",
		    ip6_sprintf(ip6bufs, &saddr6)));
		goto freeit;
	}

	/*
	 * We have neighbor solicitation packet, with target address equals to
	 * one of my tentative address.
	 *
	 * src addr	how to process?
	 * ---		---
	 * multicast	of course, invalid (rejected in ip6_input)
	 * unicast	somebody is doing address resolution -> ignore
	 * unspec	dup address detection
	 *
	 * The processing is defined in RFC 2462.
	 */
	if (tentative) {
		/*
		 * If source address is unspecified address, it is for
		 * duplicate address detection.
		 *
		 * If not, the packet is for addess resolution;
		 * silently ignore it.
		 */
		if (IN6_IS_ADDR_UNSPECIFIED(&saddr6))
			nd6_dad_ns_input(ifa);

		goto freeit;
	}

	/*
	 * If the source address is unspecified address, entries must not
	 * be created or updated.
	 * It looks that sender is performing DAD.  Output NA toward
	 * all-node multicast address, to tell the sender that I'm using
	 * the address.
	 * S bit ("solicited") must be zero.
	 */
	if (IN6_IS_ADDR_UNSPECIFIED(&saddr6)) {
		struct in6_addr in6_all;

		in6_all = in6addr_linklocal_allnodes;
		if (in6_setscope(&in6_all, ifp, NULL) != 0)
			goto bad;
		nd6_na_output_fib(ifp, &in6_all, &taddr6,
		    ((anycast || proxy || !tlladdr) ? 0 : ND_NA_FLAG_OVERRIDE) |
		    rflag, tlladdr, proxy ? (struct sockaddr *)&proxydl : NULL,
		    M_GETFIB(m));
		goto freeit;
	}

	nd6_cache_lladdr(ifp, &saddr6, lladdr, lladdrlen,
	    ND_NEIGHBOR_SOLICIT, 0);

	nd6_na_output_fib(ifp, &saddr6, &taddr6,
	    ((anycast || proxy || !tlladdr) ? 0 : ND_NA_FLAG_OVERRIDE) |
	    rflag | ND_NA_FLAG_SOLICITED, tlladdr,
	    proxy ? (struct sockaddr *)&proxydl : NULL, M_GETFIB(m));
 freeit:
	if (ifa != NULL)
		ifa_free(ifa);
	m_freem(m);
	return;

 bad:
	nd6log((LOG_ERR, "nd6_ns_input: src=%s\n",
		ip6_sprintf(ip6bufs, &saddr6)));
	nd6log((LOG_ERR, "nd6_ns_input: dst=%s\n",
		ip6_sprintf(ip6bufs, &daddr6)));
	nd6log((LOG_ERR, "nd6_ns_input: tgt=%s\n",
		ip6_sprintf(ip6bufs, &taddr6)));
	ICMP6STAT_INC(icp6s_badns);
	if (ifa != NULL)
		ifa_free(ifa);
	m_freem(m);
}

/*
 * Output a Neighbor Solicitation Message. Caller specifies:
 *	- ICMP6 header source IP6 address
 *	- ND6 header target IP6 address
 *	- ND6 header source datalink address
 *
 * Based on RFC 2461
 * Based on RFC 2462 (duplicate address detection)
 *
 *   ln - for source address determination
 *  dad - duplicate address detection
 */
void
nd6_ns_output(struct ifnet *ifp, const struct in6_addr *daddr6, 
    const struct in6_addr *taddr6, struct llentry *ln, int dad)
{
	struct mbuf *m;
	struct m_tag *mtag;
	struct ip6_hdr *ip6;
	struct nd_neighbor_solicit *nd_ns;
	struct ip6_moptions im6o;
	int icmp6len;
	int maxlen;
	caddr_t mac;
	struct route_in6 ro;

	if (IN6_IS_ADDR_MULTICAST(taddr6))
		return;

	/* estimate the size of message */
	maxlen = sizeof(*ip6) + sizeof(*nd_ns);
	maxlen += (sizeof(struct nd_opt_hdr) + ifp->if_addrlen + 7) & ~7;
	if (max_linkhdr + maxlen >= MCLBYTES) {
#ifdef DIAGNOSTIC
		printf("nd6_ns_output: max_linkhdr + maxlen >= MCLBYTES "
		    "(%d + %d > %d)\n", max_linkhdr, maxlen, MCLBYTES);
#endif
		return;
	}

	if (max_linkhdr + maxlen > MHLEN)
		m = m_getcl(M_NOWAIT, MT_DATA, M_PKTHDR);
	else
		m = m_gethdr(M_NOWAIT, MT_DATA);
	if (m == NULL)
		return;

	bzero(&ro, sizeof(ro));

	if (daddr6 == NULL || IN6_IS_ADDR_MULTICAST(daddr6)) {
		m->m_flags |= M_MCAST;
		im6o.im6o_multicast_ifp = ifp;
		im6o.im6o_multicast_hlim = 255;
		im6o.im6o_multicast_loop = 0;
	}

	icmp6len = sizeof(*nd_ns);
	m->m_pkthdr.len = m->m_len = sizeof(*ip6) + icmp6len;
	m->m_data += max_linkhdr;	/* or MH_ALIGN() equivalent? */

	/* fill neighbor solicitation packet */
	ip6 = mtod(m, struct ip6_hdr *);
	ip6->ip6_flow = 0;
	ip6->ip6_vfc &= ~IPV6_VERSION_MASK;
	ip6->ip6_vfc |= IPV6_VERSION;
	/* ip6->ip6_plen will be set later */
	ip6->ip6_nxt = IPPROTO_ICMPV6;
	ip6->ip6_hlim = 255;
	if (daddr6)
		ip6->ip6_dst = *daddr6;
	else {
		ip6->ip6_dst.s6_addr16[0] = IPV6_ADDR_INT16_MLL;
		ip6->ip6_dst.s6_addr16[1] = 0;
		ip6->ip6_dst.s6_addr32[1] = 0;
		ip6->ip6_dst.s6_addr32[2] = IPV6_ADDR_INT32_ONE;
		ip6->ip6_dst.s6_addr32[3] = taddr6->s6_addr32[3];
		ip6->ip6_dst.s6_addr8[12] = 0xff;
		if (in6_setscope(&ip6->ip6_dst, ifp, NULL) != 0)
			goto bad;
	}
	if (!dad) {
		struct ifaddr *ifa;

		/*
		 * RFC2461 7.2.2:
		 * "If the source address of the packet prompting the
		 * solicitation is the same as one of the addresses assigned
		 * to the outgoing interface, that address SHOULD be placed
		 * in the IP Source Address of the outgoing solicitation.
		 * Otherwise, any one of the addresses assigned to the
		 * interface should be used."
		 *
		 * We use the source address for the prompting packet
		 * (saddr6), if:
		 * - saddr6 is given from the caller (by giving "ln"), and
		 * - saddr6 belongs to the outgoing interface.
		 * Otherwise, we perform the source address selection as usual.
		 */
		struct in6_addr *hsrc;

		hsrc = NULL;
		if (ln != NULL) {
			LLE_RLOCK(ln);
			if (ln->la_hold != NULL) {
				struct ip6_hdr *hip6;		/* hold ip6 */

				/*
				 * assuming every packet in la_hold has the same IP
				 * header
				 */
				hip6 = mtod(ln->la_hold, struct ip6_hdr *);
				/* XXX pullup? */
				if (sizeof(*hip6) < ln->la_hold->m_len) {
					ip6->ip6_src = hip6->ip6_src;
					hsrc = &hip6->ip6_src;
				}
			}
			LLE_RUNLOCK(ln);
		}
		if (hsrc && (ifa = (struct ifaddr *)in6ifa_ifpwithaddr(ifp,
		    hsrc)) != NULL) {
			/* ip6_src set already. */
			ifa_free(ifa);
		} else {
			int error;
			struct sockaddr_in6 dst_sa;
			struct in6_addr src_in;
			struct ifnet *oifp;

			bzero(&dst_sa, sizeof(dst_sa));
			dst_sa.sin6_family = AF_INET6;
			dst_sa.sin6_len = sizeof(dst_sa);
			dst_sa.sin6_addr = ip6->ip6_dst;

			oifp = ifp;
			error = in6_selectsrc(&dst_sa, NULL,
			    NULL, &ro, NULL, &oifp, &src_in);
			if (error) {
				char ip6buf[INET6_ADDRSTRLEN];
				nd6log((LOG_DEBUG,
				    "nd6_ns_output: source can't be "
				    "determined: dst=%s, error=%d\n",
				    ip6_sprintf(ip6buf, &dst_sa.sin6_addr),
				    error));
				goto bad;
			}
			ip6->ip6_src = src_in;
		}
	} else {
		/*
		 * Source address for DAD packet must always be IPv6
		 * unspecified address. (0::0)
		 * We actually don't have to 0-clear the address (we did it
		 * above), but we do so here explicitly to make the intention
		 * clearer.
		 */
		bzero(&ip6->ip6_src, sizeof(ip6->ip6_src));
	}
	nd_ns = (struct nd_neighbor_solicit *)(ip6 + 1);
	nd_ns->nd_ns_type = ND_NEIGHBOR_SOLICIT;
	nd_ns->nd_ns_code = 0;
	nd_ns->nd_ns_reserved = 0;
	nd_ns->nd_ns_target = *taddr6;
	in6_clearscope(&nd_ns->nd_ns_target); /* XXX */

	/*
	 * Add source link-layer address option.
	 *
	 *				spec		implementation
	 *				---		---
	 * DAD packet			MUST NOT	do not add the option
	 * there's no link layer address:
	 *				impossible	do not add the option
	 * there's link layer address:
	 *	Multicast NS		MUST add one	add the option
	 *	Unicast NS		SHOULD add one	add the option
	 */
	if (!dad && (mac = nd6_ifptomac(ifp))) {
		int optlen = sizeof(struct nd_opt_hdr) + ifp->if_addrlen;
		struct nd_opt_hdr *nd_opt = (struct nd_opt_hdr *)(nd_ns + 1);
		/* 8 byte alignments... */
		optlen = (optlen + 7) & ~7;

		m->m_pkthdr.len += optlen;
		m->m_len += optlen;
		icmp6len += optlen;
		bzero((caddr_t)nd_opt, optlen);
		nd_opt->nd_opt_type = ND_OPT_SOURCE_LINKADDR;
		nd_opt->nd_opt_len = optlen >> 3;
		bcopy(mac, (caddr_t)(nd_opt + 1), ifp->if_addrlen);
	}

	ip6->ip6_plen = htons((u_short)icmp6len);
	nd_ns->nd_ns_cksum = 0;
	nd_ns->nd_ns_cksum =
	    in6_cksum(m, IPPROTO_ICMPV6, sizeof(*ip6), icmp6len);

	if (send_sendso_input_hook != NULL) {
		mtag = m_tag_get(PACKET_TAG_ND_OUTGOING,
			sizeof(unsigned short), M_NOWAIT);
		if (mtag == NULL)
			goto bad;
		*(unsigned short *)(mtag + 1) = nd_ns->nd_ns_type;
		m_tag_prepend(m, mtag);
	}

	ip6_output(m, NULL, &ro, dad ? IPV6_UNSPECSRC : 0, &im6o, NULL, NULL);
	icmp6_ifstat_inc(ifp, ifs6_out_msg);
	icmp6_ifstat_inc(ifp, ifs6_out_neighborsolicit);
	ICMP6STAT_INC(icp6s_outhist[ND_NEIGHBOR_SOLICIT]);

	/* We don't cache this route. */
	RO_RTFREE(&ro);

	return;

  bad:
	if (ro.ro_rt) {
		RTFREE(ro.ro_rt);
	}
	m_freem(m);
	return;
}

/*
 * Neighbor advertisement input handling.
 *
 * Based on RFC 2461
 * Based on RFC 2462 (duplicate address detection)
 *
 * the following items are not implemented yet:
 * - proxy advertisement delay rule (RFC2461 7.2.8, last paragraph, SHOULD)
 * - anycast advertisement delay rule (RFC2461 7.2.7, SHOULD)
 */
void
nd6_na_input(struct mbuf *m, int off, int icmp6len)
{
	struct ifnet *ifp = m->m_pkthdr.rcvif;
	struct ip6_hdr *ip6 = mtod(m, struct ip6_hdr *);
	struct nd_neighbor_advert *nd_na;
	struct in6_addr daddr6 = ip6->ip6_dst;
	struct in6_addr taddr6;
	int flags;
	int is_router;
	int is_solicited;
	int is_override;
	char *lladdr = NULL;
	int lladdrlen = 0;
	int checklink = 0;
	struct ifaddr *ifa;
	struct llentry *ln = NULL;
	union nd_opts ndopts;
	struct mbuf *chain = NULL;
	struct m_tag *mtag;
	struct sockaddr_in6 sin6;
	char ip6bufs[INET6_ADDRSTRLEN], ip6bufd[INET6_ADDRSTRLEN];

	if (ip6->ip6_hlim != 255) {
		nd6log((LOG_ERR,
		    "nd6_na_input: invalid hlim (%d) from %s to %s on %s\n",
		    ip6->ip6_hlim, ip6_sprintf(ip6bufs, &ip6->ip6_src),
		    ip6_sprintf(ip6bufd, &ip6->ip6_dst), if_name(ifp)));
		goto bad;
	}

#ifndef PULLDOWN_TEST
	IP6_EXTHDR_CHECK(m, off, icmp6len,);
	nd_na = (struct nd_neighbor_advert *)((caddr_t)ip6 + off);
#else
	IP6_EXTHDR_GET(nd_na, struct nd_neighbor_advert *, m, off, icmp6len);
	if (nd_na == NULL) {
		ICMP6STAT_INC(icp6s_tooshort);
		return;
	}
#endif

	flags = nd_na->nd_na_flags_reserved;
	is_router = ((flags & ND_NA_FLAG_ROUTER) != 0);
	is_solicited = ((flags & ND_NA_FLAG_SOLICITED) != 0);
	is_override = ((flags & ND_NA_FLAG_OVERRIDE) != 0);

	taddr6 = nd_na->nd_na_target;
	if (in6_setscope(&taddr6, ifp, NULL))
		goto bad;	/* XXX: impossible */

	if (IN6_IS_ADDR_MULTICAST(&taddr6)) {
		nd6log((LOG_ERR,
		    "nd6_na_input: invalid target address %s\n",
		    ip6_sprintf(ip6bufs, &taddr6)));
		goto bad;
	}
	if (IN6_IS_ADDR_MULTICAST(&daddr6))
		if (is_solicited) {
			nd6log((LOG_ERR,
			    "nd6_na_input: a solicited adv is multicasted\n"));
			goto bad;
		}

	icmp6len -= sizeof(*nd_na);
	nd6_option_init(nd_na + 1, icmp6len, &ndopts);
	if (nd6_options(&ndopts) < 0) {
		nd6log((LOG_INFO,
		    "nd6_na_input: invalid ND option, ignored\n"));
		/* nd6_options have incremented stats */
		goto freeit;
	}

	if (ndopts.nd_opts_tgt_lladdr) {
		lladdr = (char *)(ndopts.nd_opts_tgt_lladdr + 1);
		lladdrlen = ndopts.nd_opts_tgt_lladdr->nd_opt_len << 3;
	}

	/*
	 * This effectively disables the DAD check on a non-master CARP
	 * address.
	 */
	if (ifp->if_carp)
		ifa = (*carp_iamatch6_p)(ifp, &taddr6);
	else
		ifa = (struct ifaddr *)in6ifa_ifpwithaddr(ifp, &taddr6);

	/*
	 * Target address matches one of my interface address.
	 *
	 * If my address is tentative, this means that there's somebody
	 * already using the same address as mine.  This indicates DAD failure.
	 * This is defined in RFC 2462.
	 *
	 * Otherwise, process as defined in RFC 2461.
	 */
	if (ifa
	 && (((struct in6_ifaddr *)ifa)->ia6_flags & IN6_IFF_TENTATIVE)) {
		ifa_free(ifa);
		nd6_dad_na_input(ifa);
		goto freeit;
	}

	/* Just for safety, maybe unnecessary. */
	if (ifa) {
		ifa_free(ifa);
		log(LOG_ERR,
		    "nd6_na_input: duplicate IP6 address %s\n",
		    ip6_sprintf(ip6bufs, &taddr6));
		goto freeit;
	}

	if (lladdr && ((ifp->if_addrlen + 2 + 7) & ~7) != lladdrlen) {
		nd6log((LOG_INFO, "nd6_na_input: lladdrlen mismatch for %s "
		    "(if %d, NA packet %d)\n", ip6_sprintf(ip6bufs, &taddr6),
		    ifp->if_addrlen, lladdrlen - 2));
		goto bad;
	}

	/*
	 * If no neighbor cache entry is found, NA SHOULD silently be
	 * discarded.
	 */
	IF_AFDATA_LOCK(ifp);
	ln = nd6_lookup(&taddr6, LLE_EXCLUSIVE, ifp);
	IF_AFDATA_UNLOCK(ifp);
	if (ln == NULL) {
		goto freeit;
	}

	if (ln->ln_state == ND6_LLINFO_INCOMPLETE) {
		/*
		 * If the link-layer has address, and no lladdr option came,
		 * discard the packet.
		 */
		if (ifp->if_addrlen && lladdr == NULL) {
			goto freeit;
		}

		/*
		 * Record link-layer address, and update the state.
		 */
		bcopy(lladdr, &ln->ll_addr, ifp->if_addrlen);
		ln->la_flags |= LLE_VALID;
		EVENTHANDLER_INVOKE(lle_event, ln, LLENTRY_RESOLVED);
		if (is_solicited) {
			ln->ln_state = ND6_LLINFO_REACHABLE;
			ln->ln_byhint = 0;
			if (!ND6_LLINFO_PERMANENT(ln)) {
				nd6_llinfo_settimer_locked(ln,
				    (long)ND_IFINFO(ln->lle_tbl->llt_ifp)->reachable * hz);
			}
		} else {
			ln->ln_state = ND6_LLINFO_STALE;
			nd6_llinfo_settimer_locked(ln, (long)V_nd6_gctimer * hz);
		}
		if ((ln->ln_router = is_router) != 0) {
			/*
			 * This means a router's state has changed from
			 * non-reachable to probably reachable, and might
			 * affect the status of associated prefixes..
			 */
			checklink = 1;
		}
	} else {
		int llchange;

		/*
		 * Check if the link-layer address has changed or not.
		 */
		if (lladdr == NULL)
			llchange = 0;
		else {
			if (ln->la_flags & LLE_VALID) {
				if (bcmp(lladdr, &ln->ll_addr, ifp->if_addrlen))
					llchange = 1;
				else
					llchange = 0;
			} else
				llchange = 1;
		}

		/*
		 * This is VERY complex.  Look at it with care.
		 *
		 * override solicit lladdr llchange	action
		 *					(L: record lladdr)
		 *
		 *	0	0	n	--	(2c)
		 *	0	0	y	n	(2b) L
		 *	0	0	y	y	(1)    REACHABLE->STALE
		 *	0	1	n	--	(2c)   *->REACHABLE
		 *	0	1	y	n	(2b) L *->REACHABLE
		 *	0	1	y	y	(1)    REACHABLE->STALE
		 *	1	0	n	--	(2a)
		 *	1	0	y	n	(2a) L
		 *	1	0	y	y	(2a) L *->STALE
		 *	1	1	n	--	(2a)   *->REACHABLE
		 *	1	1	y	n	(2a) L *->REACHABLE
		 *	1	1	y	y	(2a) L *->REACHABLE
		 */
		if (!is_override && (lladdr != NULL && llchange)) {  /* (1) */
			/*
			 * If state is REACHABLE, make it STALE.
			 * no other updates should be done.
			 */
			if (ln->ln_state == ND6_LLINFO_REACHABLE) {
				ln->ln_state = ND6_LLINFO_STALE;
				nd6_llinfo_settimer_locked(ln, (long)V_nd6_gctimer * hz);
			}
			goto freeit;
		} else if (is_override				   /* (2a) */
			|| (!is_override && (lladdr != NULL && !llchange)) /* (2b) */
			|| lladdr == NULL) {			   /* (2c) */
			/*
			 * Update link-local address, if any.
			 */
			if (lladdr != NULL) {
				bcopy(lladdr, &ln->ll_addr, ifp->if_addrlen);
				ln->la_flags |= LLE_VALID;
				EVENTHANDLER_INVOKE(lle_event, ln,
				    LLENTRY_RESOLVED);
			}

			/*
			 * If solicited, make the state REACHABLE.
			 * If not solicited and the link-layer address was
			 * changed, make it STALE.
			 */
			if (is_solicited) {
				ln->ln_state = ND6_LLINFO_REACHABLE;
				ln->ln_byhint = 0;
				if (!ND6_LLINFO_PERMANENT(ln)) {
					nd6_llinfo_settimer_locked(ln,
					    (long)ND_IFINFO(ifp)->reachable * hz);
				}
			} else {
				if (lladdr != NULL && llchange) {
					ln->ln_state = ND6_LLINFO_STALE;
					nd6_llinfo_settimer_locked(ln,
					    (long)V_nd6_gctimer * hz);
				}
			}
		}

		if (ln->ln_router && !is_router) {
			/*
			 * The peer dropped the router flag.
			 * Remove the sender from the Default Router List and
			 * update the Destination Cache entries.
			 */
			struct nd_defrouter *dr;
			struct in6_addr *in6;

			in6 = &L3_ADDR_SIN6(ln)->sin6_addr;

			/*
			 * Lock to protect the default router list.
			 * XXX: this might be unnecessary, since this function
			 * is only called under the network software interrupt
			 * context.  However, we keep it just for safety.
			 */
			dr = defrouter_lookup(in6, ln->lle_tbl->llt_ifp);
			if (dr)
				defrtrlist_del(dr);
			else if (ND_IFINFO(ln->lle_tbl->llt_ifp)->flags &
			    ND6_IFF_ACCEPT_RTADV) {
				/*
				 * Even if the neighbor is not in the default
				 * router list, the neighbor may be used
				 * as a next hop for some destinations
				 * (e.g. redirect case). So we must
				 * call rt6_flush explicitly.
				 */
				rt6_flush(&ip6->ip6_src, ifp);
			}
		}
		ln->ln_router = is_router;
	}
        /* XXX - QL
	 *  Does this matter?
	 *  rt->rt_flags &= ~RTF_REJECT;
	 */
	ln->la_asked = 0;
	if (ln->la_hold) {
		struct mbuf *m_hold, *m_hold_next;

		/*
		 * reset the la_hold in advance, to explicitly
		 * prevent a la_hold lookup in nd6_output()
		 * (wouldn't happen, though...)
		 */
		for (m_hold = ln->la_hold, ln->la_hold = NULL;
		    m_hold; m_hold = m_hold_next) {
			m_hold_next = m_hold->m_nextpkt;
			m_hold->m_nextpkt = NULL;
			/*
			 * we assume ifp is not a loopback here, so just set
			 * the 2nd argument as the 1st one.
			 */

			if (send_sendso_input_hook != NULL) {
				mtag = m_tag_get(PACKET_TAG_ND_OUTGOING,
				    sizeof(unsigned short), M_NOWAIT);
				if (mtag == NULL)
					goto bad;
				m_tag_prepend(m, mtag);
			}

			nd6_output_lle(ifp, ifp, m_hold, L3_ADDR_SIN6(ln), NULL, ln, &chain);
		}
	}
 freeit:
	if (ln != NULL) {
		if (chain)
			memcpy(&sin6, L3_ADDR_SIN6(ln), sizeof(sin6));
		LLE_WUNLOCK(ln);

		if (chain)
			nd6_output_flush(ifp, ifp, chain, &sin6, NULL);
	}
	if (checklink)
		pfxlist_onlink_check();

	m_freem(m);
	return;

 bad:
	if (ln != NULL)
		LLE_WUNLOCK(ln);

	ICMP6STAT_INC(icp6s_badna);
	m_freem(m);
}

/*
 * Neighbor advertisement output handling.
 *
 * Based on RFC 2461
 *
 * the following items are not implemented yet:
 * - proxy advertisement delay rule (RFC2461 7.2.8, last paragraph, SHOULD)
 * - anycast advertisement delay rule (RFC2461 7.2.7, SHOULD)
 *
 * tlladdr - 1 if include target link-layer address
 * sdl0 - sockaddr_dl (= proxy NA) or NULL
 */
static void
nd6_na_output_fib(struct ifnet *ifp, const struct in6_addr *daddr6_0,
    const struct in6_addr *taddr6, u_long flags, int tlladdr,
    struct sockaddr *sdl0, u_int fibnum)
{
	struct mbuf *m;
	struct m_tag *mtag;
	struct ifnet *oifp;
	struct ip6_hdr *ip6;
	struct nd_neighbor_advert *nd_na;
	struct ip6_moptions im6o;
	struct in6_addr src, daddr6;
	struct sockaddr_in6 dst_sa;
	int icmp6len, maxlen, error;
	caddr_t mac = NULL;
	struct route_in6 ro;

	bzero(&ro, sizeof(ro));

	daddr6 = *daddr6_0;	/* make a local copy for modification */

	/* estimate the size of message */
	maxlen = sizeof(*ip6) + sizeof(*nd_na);
	maxlen += (sizeof(struct nd_opt_hdr) + ifp->if_addrlen + 7) & ~7;
	if (max_linkhdr + maxlen >= MCLBYTES) {
#ifdef DIAGNOSTIC
		printf("nd6_na_output: max_linkhdr + maxlen >= MCLBYTES "
		    "(%d + %d > %d)\n", max_linkhdr, maxlen, MCLBYTES);
#endif
		return;
	}

	if (max_linkhdr + maxlen > MHLEN)
		m = m_getcl(M_NOWAIT, MT_DATA, M_PKTHDR);
	else
		m = m_gethdr(M_NOWAIT, MT_DATA);
	if (m == NULL)
		return;
	M_SETFIB(m, fibnum);

	if (IN6_IS_ADDR_MULTICAST(&daddr6)) {
		m->m_flags |= M_MCAST;
		im6o.im6o_multicast_ifp = ifp;
		im6o.im6o_multicast_hlim = 255;
		im6o.im6o_multicast_loop = 0;
	}

	icmp6len = sizeof(*nd_na);
	m->m_pkthdr.len = m->m_len = sizeof(struct ip6_hdr) + icmp6len;
	m->m_data += max_linkhdr;	/* or MH_ALIGN() equivalent? */

	/* fill neighbor advertisement packet */
	ip6 = mtod(m, struct ip6_hdr *);
	ip6->ip6_flow = 0;
	ip6->ip6_vfc &= ~IPV6_VERSION_MASK;
	ip6->ip6_vfc |= IPV6_VERSION;
	ip6->ip6_nxt = IPPROTO_ICMPV6;
	ip6->ip6_hlim = 255;
	if (IN6_IS_ADDR_UNSPECIFIED(&daddr6)) {
		/* reply to DAD */
		daddr6.s6_addr16[0] = IPV6_ADDR_INT16_MLL;
		daddr6.s6_addr16[1] = 0;
		daddr6.s6_addr32[1] = 0;
		daddr6.s6_addr32[2] = 0;
		daddr6.s6_addr32[3] = IPV6_ADDR_INT32_ONE;
		if (in6_setscope(&daddr6, ifp, NULL))
			goto bad;

		flags &= ~ND_NA_FLAG_SOLICITED;
	}
	ip6->ip6_dst = daddr6;
	bzero(&dst_sa, sizeof(struct sockaddr_in6));
	dst_sa.sin6_family = AF_INET6;
	dst_sa.sin6_len = sizeof(struct sockaddr_in6);
	dst_sa.sin6_addr = daddr6;

	/*
	 * Select a source whose scope is the same as that of the dest.
	 */
	bcopy(&dst_sa, &ro.ro_dst, sizeof(dst_sa));
	oifp = ifp;
	error = in6_selectsrc(&dst_sa, NULL, NULL, &ro, NULL, &oifp, &src);
	if (error) {
		char ip6buf[INET6_ADDRSTRLEN];
		nd6log((LOG_DEBUG, "nd6_na_output: source can't be "
		    "determined: dst=%s, error=%d\n",
		    ip6_sprintf(ip6buf, &dst_sa.sin6_addr), error));
		goto bad;
	}
	ip6->ip6_src = src;
	nd_na = (struct nd_neighbor_advert *)(ip6 + 1);
	nd_na->nd_na_type = ND_NEIGHBOR_ADVERT;
	nd_na->nd_na_code = 0;
	nd_na->nd_na_target = *taddr6;
	in6_clearscope(&nd_na->nd_na_target); /* XXX */

	/*
	 * "tlladdr" indicates NS's condition for adding tlladdr or not.
	 * see nd6_ns_input() for details.
	 * Basically, if NS packet is sent to unicast/anycast addr,
	 * target lladdr option SHOULD NOT be included.
	 */
	if (tlladdr) {
		/*
		 * sdl0 != NULL indicates proxy NA.  If we do proxy, use
		 * lladdr in sdl0.  If we are not proxying (sending NA for
		 * my address) use lladdr configured for the interface.
		 */
		if (sdl0 == NULL) {
			if (ifp->if_carp)
				mac = (*carp_macmatch6_p)(ifp, m, taddr6);
			if (mac == NULL)
				mac = nd6_ifptomac(ifp);
		} else if (sdl0->sa_family == AF_LINK) {
			struct sockaddr_dl *sdl;
			sdl = (struct sockaddr_dl *)sdl0;
			if (sdl->sdl_alen == ifp->if_addrlen)
				mac = LLADDR(sdl);
		}
	}
	if (tlladdr && mac) {
		int optlen = sizeof(struct nd_opt_hdr) + ifp->if_addrlen;
		struct nd_opt_hdr *nd_opt = (struct nd_opt_hdr *)(nd_na + 1);

		/* roundup to 8 bytes alignment! */
		optlen = (optlen + 7) & ~7;

		m->m_pkthdr.len += optlen;
		m->m_len += optlen;
		icmp6len += optlen;
		bzero((caddr_t)nd_opt, optlen);
		nd_opt->nd_opt_type = ND_OPT_TARGET_LINKADDR;
		nd_opt->nd_opt_len = optlen >> 3;
		bcopy(mac, (caddr_t)(nd_opt + 1), ifp->if_addrlen);
	} else
		flags &= ~ND_NA_FLAG_OVERRIDE;

	ip6->ip6_plen = htons((u_short)icmp6len);
	nd_na->nd_na_flags_reserved = flags;
	nd_na->nd_na_cksum = 0;
	nd_na->nd_na_cksum =
	    in6_cksum(m, IPPROTO_ICMPV6, sizeof(struct ip6_hdr), icmp6len);

	if (send_sendso_input_hook != NULL) {
		mtag = m_tag_get(PACKET_TAG_ND_OUTGOING,
		    sizeof(unsigned short), M_NOWAIT);
		if (mtag == NULL)
			goto bad;
		*(unsigned short *)(mtag + 1) = nd_na->nd_na_type;
		m_tag_prepend(m, mtag);
	}

	ip6_output(m, NULL, &ro, 0, &im6o, NULL, NULL);
	icmp6_ifstat_inc(ifp, ifs6_out_msg);
	icmp6_ifstat_inc(ifp, ifs6_out_neighboradvert);
	ICMP6STAT_INC(icp6s_outhist[ND_NEIGHBOR_ADVERT]);

	/* We don't cache this route. */
	RO_RTFREE(&ro);

	return;

  bad:
	if (ro.ro_rt) {
		RTFREE(ro.ro_rt);
	}
	m_freem(m);
	return;
}

#ifndef BURN_BRIDGES
void
nd6_na_output(struct ifnet *ifp, const struct in6_addr *daddr6_0,
    const struct in6_addr *taddr6, u_long flags, int tlladdr,
    struct sockaddr *sdl0)
{

	nd6_na_output_fib(ifp, daddr6_0, taddr6, flags, tlladdr, sdl0,
	    RT_DEFAULT_FIB);
}
#endif

caddr_t
nd6_ifptomac(struct ifnet *ifp)
{
	switch (ifp->if_type) {
	case IFT_ARCNET:
	case IFT_ETHER:
	case IFT_FDDI:
	case IFT_IEEE1394:
#ifdef IFT_L2VLAN
	case IFT_L2VLAN:
#endif
#ifdef IFT_IEEE80211
	case IFT_IEEE80211:
#endif
	case IFT_INFINIBAND:
	case IFT_BRIDGE:
	case IFT_ISO88025:
		return IF_LLADDR(ifp);
	default:
		return NULL;
	}
}

struct dadq {
	TAILQ_ENTRY(dadq) dad_list;
	struct ifaddr *dad_ifa;
	int dad_count;		/* max NS to send */
	int dad_ns_tcount;	/* # of trials to send NS */
	int dad_ns_ocount;	/* NS sent so far */
	int dad_ns_icount;
	int dad_na_icount;
	struct callout dad_timer_ch;
	struct vnet *dad_vnet;
};

static VNET_DEFINE(TAILQ_HEAD(, dadq), dadq);
VNET_DEFINE(int, dad_init) = 0;
#define	V_dadq				VNET(dadq)
#define	V_dad_init			VNET(dad_init)

static struct dadq *
nd6_dad_find(struct ifaddr *ifa)
{
	struct dadq *dp;

	TAILQ_FOREACH(dp, &V_dadq, dad_list)
		if (dp->dad_ifa == ifa)
			return (dp);

	return (NULL);
}

static void
nd6_dad_starttimer(struct dadq *dp, int ticks)
{

	callout_reset(&dp->dad_timer_ch, ticks,
	    (void (*)(void *))nd6_dad_timer, (void *)dp);
}

static void
nd6_dad_stoptimer(struct dadq *dp)
{

	callout_stop(&dp->dad_timer_ch);
}

/*
 * Start Duplicate Address Detection (DAD) for specified interface address.
 */
void
nd6_dad_start(struct ifaddr *ifa, int delay)
{
	struct in6_ifaddr *ia = (struct in6_ifaddr *)ifa;
	struct dadq *dp;
	char ip6buf[INET6_ADDRSTRLEN];

	if (!V_dad_init) {
		TAILQ_INIT(&V_dadq);
		V_dad_init++;
	}

	/*
	 * If we don't need DAD, don't do it.
	 * There are several cases:
	 * - DAD is disabled (ip6_dad_count == 0)
	 * - the interface address is anycast
	 */
	if (!(ia->ia6_flags & IN6_IFF_TENTATIVE)) {
		log(LOG_DEBUG,
			"nd6_dad_start: called with non-tentative address "
			"%s(%s)\n",
			ip6_sprintf(ip6buf, &ia->ia_addr.sin6_addr),
			ifa->ifa_ifp ? if_name(ifa->ifa_ifp) : "???");
		return;
	}
	if (ia->ia6_flags & IN6_IFF_ANYCAST) {
		ia->ia6_flags &= ~IN6_IFF_TENTATIVE;
		return;
	}
	if (!V_ip6_dad_count) {
		ia->ia6_flags &= ~IN6_IFF_TENTATIVE;
		return;
	}
	if (ifa->ifa_ifp == NULL)
		panic("nd6_dad_start: ifa->ifa_ifp == NULL");
	if (!(ifa->ifa_ifp->if_flags & IFF_UP)) {
		return;
	}
	if (ND_IFINFO(ifa->ifa_ifp)->flags & ND6_IFF_IFDISABLED)
		return;
	if (nd6_dad_find(ifa) != NULL) {
		/* DAD already in progress */
		return;
	}

	dp = malloc(sizeof(*dp), M_IP6NDP, M_NOWAIT);
	if (dp == NULL) {
		log(LOG_ERR, "nd6_dad_start: memory allocation failed for "
			"%s(%s)\n",
			ip6_sprintf(ip6buf, &ia->ia_addr.sin6_addr),
			ifa->ifa_ifp ? if_name(ifa->ifa_ifp) : "???");
		return;
	}
	bzero(dp, sizeof(*dp));
	callout_init(&dp->dad_timer_ch, 0);
#ifdef VIMAGE
	dp->dad_vnet = curvnet;
#endif
	TAILQ_INSERT_TAIL(&V_dadq, (struct dadq *)dp, dad_list);

	nd6log((LOG_DEBUG, "%s: starting DAD for %s\n", if_name(ifa->ifa_ifp),
	    ip6_sprintf(ip6buf, &ia->ia_addr.sin6_addr)));

	/*
	 * Send NS packet for DAD, ip6_dad_count times.
	 * Note that we must delay the first transmission, if this is the
	 * first packet to be sent from the interface after interface
	 * (re)initialization.
	 */
	dp->dad_ifa = ifa;
	ifa_ref(ifa);	/* just for safety */
	dp->dad_count = V_ip6_dad_count;
	dp->dad_ns_icount = dp->dad_na_icount = 0;
	dp->dad_ns_ocount = dp->dad_ns_tcount = 0;
	if (delay == 0) {
		nd6_dad_ns_output(dp, ifa);
		nd6_dad_starttimer(dp,
		    (long)ND_IFINFO(ifa->ifa_ifp)->retrans * hz / 1000);
	} else {
		nd6_dad_starttimer(dp, delay);
	}
}

/*
 * terminate DAD unconditionally.  used for address removals.
 */
void
nd6_dad_stop(struct ifaddr *ifa)
{
	struct dadq *dp;

	if (!V_dad_init)
		return;
	dp = nd6_dad_find(ifa);
	if (!dp) {
		/* DAD wasn't started yet */
		return;
	}

	nd6_dad_stoptimer(dp);

	TAILQ_REMOVE(&V_dadq, (struct dadq *)dp, dad_list);
	free(dp, M_IP6NDP);
	dp = NULL;
	ifa_free(ifa);
}

static void
nd6_dad_timer(struct dadq *dp)
{
	CURVNET_SET(dp->dad_vnet);
	struct ifaddr *ifa = dp->dad_ifa;
	struct in6_ifaddr *ia = (struct in6_ifaddr *)ifa;
	char ip6buf[INET6_ADDRSTRLEN];

	/* Sanity check */
	if (ia == NULL) {
		log(LOG_ERR, "nd6_dad_timer: called with null parameter\n");
		goto done;
	}
	if (ia->ia6_flags & IN6_IFF_DUPLICATED) {
		log(LOG_ERR, "nd6_dad_timer: called with duplicated address "
			"%s(%s)\n",
			ip6_sprintf(ip6buf, &ia->ia_addr.sin6_addr),
			ifa->ifa_ifp ? if_name(ifa->ifa_ifp) : "???");
		goto done;
	}
	if ((ia->ia6_flags & IN6_IFF_TENTATIVE) == 0) {
		log(LOG_ERR, "nd6_dad_timer: called with non-tentative address "
			"%s(%s)\n",
			ip6_sprintf(ip6buf, &ia->ia_addr.sin6_addr),
			ifa->ifa_ifp ? if_name(ifa->ifa_ifp) : "???");
		goto done;
	}

	/* timeouted with IFF_{RUNNING,UP} check */
	if (dp->dad_ns_tcount > V_dad_maxtry) {
		nd6log((LOG_INFO, "%s: could not run DAD, driver problem?\n",
		    if_name(ifa->ifa_ifp)));

		TAILQ_REMOVE(&V_dadq, (struct dadq *)dp, dad_list);
		free(dp, M_IP6NDP);
		dp = NULL;
		ifa_free(ifa);
		goto done;
	}

	/* Need more checks? */
	if (dp->dad_ns_ocount < dp->dad_count) {
		/*
		 * We have more NS to go.  Send NS packet for DAD.
		 */
		nd6_dad_ns_output(dp, ifa);
		nd6_dad_starttimer(dp,
		    (long)ND_IFINFO(ifa->ifa_ifp)->retrans * hz / 1000);
	} else {
		/*
		 * We have transmitted sufficient number of DAD packets.
		 * See what we've got.
		 */
		int duplicate;

		duplicate = 0;

		if (dp->dad_na_icount) {
			/*
			 * the check is in nd6_dad_na_input(),
			 * but just in case
			 */
			duplicate++;
		}

		if (dp->dad_ns_icount) {
			/* We've seen NS, means DAD has failed. */
			duplicate++;
		}

		if (duplicate) {
			/* (*dp) will be freed in nd6_dad_duplicated() */
			dp = NULL;
			nd6_dad_duplicated(ifa);
		} else {
			/*
			 * We are done with DAD.  No NA came, no NS came.
			 * No duplicate address found.
			 */
			ia->ia6_flags &= ~IN6_IFF_TENTATIVE;

			nd6log((LOG_DEBUG,
			    "%s: DAD complete for %s - no duplicates found\n",
			    if_name(ifa->ifa_ifp),
			    ip6_sprintf(ip6buf, &ia->ia_addr.sin6_addr)));

			TAILQ_REMOVE(&V_dadq, (struct dadq *)dp, dad_list);
			free(dp, M_IP6NDP);
			dp = NULL;
			ifa_free(ifa);
		}
	}

done:
	CURVNET_RESTORE();
}

void
nd6_dad_duplicated(struct ifaddr *ifa)
{
	struct in6_ifaddr *ia = (struct in6_ifaddr *)ifa;
	struct ifnet *ifp;
	struct dadq *dp;
	char ip6buf[INET6_ADDRSTRLEN];

	dp = nd6_dad_find(ifa);
	if (dp == NULL) {
		log(LOG_ERR, "nd6_dad_duplicated: DAD structure not found\n");
		return;
	}

	log(LOG_ERR, "%s: DAD detected duplicate IPv6 address %s: "
	    "NS in/out=%d/%d, NA in=%d\n",
	    if_name(ifa->ifa_ifp), ip6_sprintf(ip6buf, &ia->ia_addr.sin6_addr),
	    dp->dad_ns_icount, dp->dad_ns_ocount, dp->dad_na_icount);

	ia->ia6_flags &= ~IN6_IFF_TENTATIVE;
	ia->ia6_flags |= IN6_IFF_DUPLICATED;

	/* We are done with DAD, with duplicate address found. (failure) */
	nd6_dad_stoptimer(dp);

	ifp = ifa->ifa_ifp;
	log(LOG_ERR, "%s: DAD complete for %s - duplicate found\n",
	    if_name(ifp), ip6_sprintf(ip6buf, &ia->ia_addr.sin6_addr));
	log(LOG_ERR, "%s: manual intervention required\n",
	    if_name(ifp));

	/*
	 * If the address is a link-local address formed from an interface
	 * identifier based on the hardware address which is supposed to be
	 * uniquely assigned (e.g., EUI-64 for an Ethernet interface), IP
	 * operation on the interface SHOULD be disabled.
	 * [RFC 4862, Section 5.4.5]
	 */
	if (IN6_IS_ADDR_LINKLOCAL(&ia->ia_addr.sin6_addr)) {
		struct in6_addr in6;

		/*
		 * To avoid over-reaction, we only apply this logic when we are
		 * very sure that hardware addresses are supposed to be unique.
		 */
		switch (ifp->if_type) {
		case IFT_ETHER:
		case IFT_FDDI:
		case IFT_ATM:
		case IFT_IEEE1394:
#ifdef IFT_IEEE80211
		case IFT_IEEE80211:
#endif
		case IFT_INFINIBAND:
			in6 = ia->ia_addr.sin6_addr;
			if (in6_get_hw_ifid(ifp, &in6) == 0 &&
			    IN6_ARE_ADDR_EQUAL(&ia->ia_addr.sin6_addr, &in6)) {
				ND_IFINFO(ifp)->flags |= ND6_IFF_IFDISABLED;
				log(LOG_ERR, "%s: possible hardware address "
				    "duplication detected, disable IPv6\n",
				    if_name(ifp));
			}
			break;
		}
	}

	TAILQ_REMOVE(&V_dadq, (struct dadq *)dp, dad_list);
	free(dp, M_IP6NDP);
	dp = NULL;
	ifa_free(ifa);
}

static void
nd6_dad_ns_output(struct dadq *dp, struct ifaddr *ifa)
{
	struct in6_ifaddr *ia = (struct in6_ifaddr *)ifa;
	struct ifnet *ifp = ifa->ifa_ifp;

	dp->dad_ns_tcount++;
	if ((ifp->if_flags & IFF_UP) == 0) {
		return;
	}
	if ((ifp->if_drv_flags & IFF_DRV_RUNNING) == 0) {
		return;
	}

	dp->dad_ns_ocount++;
	nd6_ns_output(ifp, NULL, &ia->ia_addr.sin6_addr, NULL, 1);
}

static void
nd6_dad_ns_input(struct ifaddr *ifa)
{
	struct in6_ifaddr *ia;
	struct ifnet *ifp;
	const struct in6_addr *taddr6;
	struct dadq *dp;
	int duplicate;

	if (ifa == NULL)
		panic("ifa == NULL in nd6_dad_ns_input");

	ia = (struct in6_ifaddr *)ifa;
	ifp = ifa->ifa_ifp;
	taddr6 = &ia->ia_addr.sin6_addr;
	duplicate = 0;
	dp = nd6_dad_find(ifa);

	/* Quickhack - completely ignore DAD NS packets */
	if (V_dad_ignore_ns) {
		char ip6buf[INET6_ADDRSTRLEN];
		nd6log((LOG_INFO,
		    "nd6_dad_ns_input: ignoring DAD NS packet for "
		    "address %s(%s)\n", ip6_sprintf(ip6buf, taddr6),
		    if_name(ifa->ifa_ifp)));
		return;
	}

	/*
	 * if I'm yet to start DAD, someone else started using this address
	 * first.  I have a duplicate and you win.
	 */
	if (dp == NULL || dp->dad_ns_ocount == 0)
		duplicate++;

	/* XXX more checks for loopback situation - see nd6_dad_timer too */

	if (duplicate) {
		dp = NULL;	/* will be freed in nd6_dad_duplicated() */
		nd6_dad_duplicated(ifa);
	} else {
		/*
		 * not sure if I got a duplicate.
		 * increment ns count and see what happens.
		 */
		if (dp)
			dp->dad_ns_icount++;
	}
}

static void
nd6_dad_na_input(struct ifaddr *ifa)
{
	struct dadq *dp;

	if (ifa == NULL)
		panic("ifa == NULL in nd6_dad_na_input");

	dp = nd6_dad_find(ifa);
	if (dp)
		dp->dad_na_icount++;

	/* remove the address. */
	nd6_dad_duplicated(ifa);
}<|MERGE_RESOLUTION|>--- conflicted
+++ resolved
@@ -232,45 +232,28 @@
 
 	/* (2) check. */
 	if (ifa == NULL) {
-		struct rtentry *rt;
-		struct sockaddr_in6 tsin6;
+		struct route_in6 ro;
 		int need_proxy;
-#ifdef RADIX_MPATH
-		struct route_in6 ro;
-#endif
-
-		bzero(&tsin6, sizeof tsin6);
-		tsin6.sin6_len = sizeof(struct sockaddr_in6);
-		tsin6.sin6_family = AF_INET6;
-		tsin6.sin6_addr = taddr6;
+
+		bzero(&ro, sizeof(ro));
+		ro.ro_dst.sin6_len = sizeof(struct sockaddr_in6);
+		ro.ro_dst.sin6_family = AF_INET6;
+		ro.ro_dst.sin6_addr = taddr6;
 
 		/* Always use the default FIB. */
 #ifdef RADIX_MPATH
-<<<<<<< HEAD
-		bzero(&ro, sizeof(ro));
-		ro.ro_dst = tsin6;
-		rtalloc_mpath_fib((struct route *)&ro, RTF_ANNOUNCE,
-=======
 		rtalloc_mpath_fib((struct route *)&ro, ntohl(taddr6.s6_addr32[3]),
->>>>>>> b2ba5595
 		    RT_DEFAULT_FIB);
-		rt = ro.ro_rt;
 #else
-		rt = in6_rtalloc1((struct sockaddr *)&tsin6, 0, 0,
-		    RT_DEFAULT_FIB);
+		in6_rtalloc(&ro, RT_DEFAULT_FIB);
 #endif
-		need_proxy = (rt && (rt->rt_flags & RTF_ANNOUNCE) != 0 &&
-		    rt->rt_gateway->sa_family == AF_LINK);
-		if (rt != NULL) {
-			/*
-			 * Make a copy while we can be sure that rt_gateway
-			 * is still stable before unlocking to avoid lock
-			 * order problems.  proxydl will only be used if
-			 * proxy will be set in the next block.
-			 */
+		need_proxy = (ro.ro_rt &&
+		    (ro.ro_rt->rt_flags & RTF_ANNOUNCE) != 0 &&
+		    ro.ro_rt->rt_gateway->sa_family == AF_LINK);
+		if (ro.ro_rt != NULL) {
 			if (need_proxy)
-				proxydl = *SDL(rt->rt_gateway);
-			RTFREE_LOCKED(rt);
+				proxydl = *SDL(ro.ro_rt->rt_gateway);
+			RTFREE(ro.ro_rt);
 		}
 		if (need_proxy) {
 			/*
@@ -740,9 +723,9 @@
 	 * If no neighbor cache entry is found, NA SHOULD silently be
 	 * discarded.
 	 */
-	IF_AFDATA_LOCK(ifp);
+	IF_AFDATA_RLOCK(ifp);
 	ln = nd6_lookup(&taddr6, LLE_EXCLUSIVE, ifp);
-	IF_AFDATA_UNLOCK(ifp);
+	IF_AFDATA_RUNLOCK(ifp);
 	if (ln == NULL) {
 		goto freeit;
 	}
